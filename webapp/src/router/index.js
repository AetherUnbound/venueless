import Vue from 'vue'
import VueRouter from 'vue-router'
import Home from 'views'
import Room from 'views/rooms/item'
import Channel from 'views/channels/item'
<<<<<<< HEAD
import Schedule from 'views/schedule'
import Talk from 'views/schedule/talks/item'
import Speaker from 'views/schedule/speakers/item'
=======
import Exhibitor from 'views/exhibitors/item'
import ContactRequests from 'views/contact-requests'
>>>>>>> aa80bfa2

Vue.use(VueRouter)

const routes = [{
	path: '/',
	name: 'home',
	component: Home,
}, {
	path: '/rooms/:roomId',
	name: 'room',
	component: Room,
	props: true
}, {
	path: '/channels/:channelId',
	name: 'channel',
	component: Channel,
	props: true
}, {
<<<<<<< HEAD
	path: '/schedule',
	name: 'schedule',
	component: Schedule,
}, {
	path: '/schedule/talks/:talkId',
	name: 'schedule:talk',
	component: Talk,
	props: true
}, {
	path: '/schedule/speakers/:speakerId',
	name: 'schedule:speaker',
	component: Speaker,
=======
	path: '/exhibitors/:exhibitorId',
	name: 'exhibitor',
	component: Exhibitor,
	props: true
}, {
	path: '/contact-requests',
	name: 'contactRequests',
	component: ContactRequests,
>>>>>>> aa80bfa2
	props: true
}, {
	path: '/admin',
	name: 'admin',
	component: () => import(/* webpackChunkName: "admin" */ 'views/admin'),
}, {
	path: '/admin/users',
	name: 'admin:users',
	component: () => import(/* webpackChunkName: "admin" */ 'views/admin/users'),
}, {
	path: '/admin/rooms',
	name: 'admin:rooms',
	component: () => import(/* webpackChunkName: "admin" */ 'views/admin/rooms'),
}, {
	path: '/admin/rooms/:editRoomId',
	name: 'admin:room',
	component: () => import(/* webpackChunkName: "admin" */ 'views/admin/room'),
	props: true
}, {
	path: '/admin/config',
	name: 'admin:config',
	component: () => import(/* webpackChunkName: "admin" */ 'views/admin/config'),
}]

const router = new VueRouter({
	mode: 'history',
	base: process.env.BASE_URL,
	routes
})

export default router<|MERGE_RESOLUTION|>--- conflicted
+++ resolved
@@ -3,15 +3,11 @@
 import Home from 'views'
 import Room from 'views/rooms/item'
 import Channel from 'views/channels/item'
-<<<<<<< HEAD
 import Schedule from 'views/schedule'
 import Talk from 'views/schedule/talks/item'
 import Speaker from 'views/schedule/speakers/item'
-=======
 import Exhibitor from 'views/exhibitors/item'
 import ContactRequests from 'views/contact-requests'
->>>>>>> aa80bfa2
-
 Vue.use(VueRouter)
 
 const routes = [{
@@ -29,7 +25,6 @@
 	component: Channel,
 	props: true
 }, {
-<<<<<<< HEAD
 	path: '/schedule',
 	name: 'schedule',
 	component: Schedule,
@@ -42,7 +37,8 @@
 	path: '/schedule/speakers/:speakerId',
 	name: 'schedule:speaker',
 	component: Speaker,
-=======
+	props: true
+}, {
 	path: '/exhibitors/:exhibitorId',
 	name: 'exhibitor',
 	component: Exhibitor,
@@ -51,7 +47,6 @@
 	path: '/contact-requests',
 	name: 'contactRequests',
 	component: ContactRequests,
->>>>>>> aa80bfa2
 	props: true
 }, {
 	path: '/admin',
