--- conflicted
+++ resolved
@@ -2,12 +2,9 @@
 import VueRouter from 'vue-router'
 import Schedule from 'views/schedule'
 import Room from 'views/rooms/item'
-<<<<<<< HEAD
+import Channel from 'views/channels/item'
 import Exhibitor from 'views/exhibitors/item'
 
-=======
-import Channel from 'views/channels/item'
->>>>>>> 287a7de2
 Vue.use(VueRouter)
 
 const routes = [{
@@ -24,15 +21,14 @@
 	component: Room,
 	props: true
 }, {
-<<<<<<< HEAD
+	path: '/channels/:channelId',
+	name: 'channel',
+	component: Channel,
+	props: true
+}, {
 	path: '/exhibitors/:exhibitorId',
 	name: 'exhibitor',
 	component: Exhibitor,
-=======
-	path: '/channels/:channelId',
-	name: 'channel',
-	component: Channel,
->>>>>>> 287a7de2
 	props: true
 }, {
 	path: '/admin',
