--- conflicted
+++ resolved
@@ -15,13 +15,8 @@
 import 'roboto-fontface'
 import 'roboto-fontface/css/roboto-condensed/roboto-condensed-fontface.css'
 import '@mdi/font/css/materialdesignicons.css'
-<<<<<<< HEAD
-import './registerServiceWorker'
 import i18n, { init as i18nInit } from 'i18n'
 import { emojiPlugin } from 'lib/emoji'
-=======
-import i18n, { init as i18nInit } from './i18n'
->>>>>>> c9b70350
 import features from 'features'
 
 async function init () {
