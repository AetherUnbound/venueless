<<template lang="pug">
transition(name="sidebar")
	.c-rooms-sidebar(v-show="show && !snapBack", :style="style", @pointerdown="onPointerdown", @pointermove="onPointermove", @pointerup="onPointerup", @pointercancel="onPointercancel")
		router-link(to="/").logo(v-if="$mq.above['m']", :class="{'fit-to-width': theme.logo.fitToWidth}")
			img(:src="theme.logo.url", :alt="world.title")
		bunt-icon-button#btn-close-sidebar(v-else, @click="$emit('close')") menu
		scrollbars(y)
			.global-links
				router-link.room(v-if="roomsByType.page.includes(rooms[0])", :to="{name: 'home'}") {{ rooms[0].name }}
				router-link.room(:to="{name: 'schedule'}", v-if="!!world.pretalx") {{ $t('RoomsSidebar:schedule:label') }}
				router-link.room(v-for="page of roomsByType.page", v-if="page !== rooms[0]", :to="{name: 'room', params: {roomId: page.id}}") {{ page.name }}
			.group-title(v-if="roomsByType.stage.length || hasPermission('world:rooms.create.stage')")
				span {{ $t('RoomsSidebar:stages-headline:text') }}
				bunt-icon-button(v-if="hasPermission('world:rooms.create.stage')", @click="showStageCreationPrompt = true") plus
			.stages
				router-link.stage(v-for="stage, index of roomsByType.stage", :to="stage.room === rooms[0] ? {name: 'home'} : {name: 'room', params: {roomId: stage.room.id}}", :class="{session: stage.session, live: stage.session && stage.room.schedule_data}")
					template(v-if="stage.session")
						img.preview(:src="`https://picsum.photos/64?v=${index}`")
						.info
							.title {{ stage.session.title }}
							.subtitle
								.speakers {{ stage.session.speakers.map(s => s.name).join(', ') }}
								.room {{ stage.room.name }}
					.name(v-else) {{ stage.room.name }}
			.group-title(v-if="roomsByType.videoChat.length || roomsByType.textChat.length || hasPermission('world:rooms.create.chat') || hasPermission('world:rooms.create.bbb')")
				span {{ $t('RoomsSidebar:channels-headline:text') }}
				.buffer
				bunt-icon-button(v-if="hasPermission('world:rooms.create.chat') || hasPermission('world:rooms.create.bbb')", @click="showChatCreationPrompt = true") plus
				bunt-icon-button(@click="showChannelBrowser = true") compass-outline
			.chats
				router-link.video-chat(v-for="chat of roomsByType.videoChat", :to="chat === rooms[0] ? {name: 'home'} : {name: 'room', params: {roomId: chat.id}}")
					.name {{ chat.name }}
				router-link.text-chat(v-for="chat of roomsByType.textChat", :to="chat === rooms[0] ? {name: 'home'} : {name: 'room', params: {roomId: chat.id}}", :class="{unread: hasUnreadMessages(chat.modules[0].channel_id)}")
					.name {{ chat.name }}
			//- TODO remove v-if when plus button is implemented
			.group-title(v-if="directMessageChannels.length")
				span {{ $t('RoomsSidebar:direct-messages-headline:text') }}
				//- bunt-icon-button(@click="$emit('createDM')") plus
			.direct-messages
				router-link.direct-message(v-for="channel of directMessageChannels", :to="{name: 'channel', params: {channelId: channel.id}}", :class="{unread: hasUnreadMessages(channel.id)}")
					.name {{ channel.user.profile.display_name }}
					bunt-icon-button(@click.prevent.stop="$store.dispatch('chat/closeDirectMessage', {channel})") close
			.buffer
			template(v-if="staffedExhibitions.length > 0")
				.group-title {{ $t('RoomsSidebar:exhibitions-headline:text') }}
				.admin
					router-link(:to="{name: 'contactRequests'}")  {{ $t('RoomsSidebar:exhibitions-requests:label') }}
			template(v-if="hasPermission('world:users.list') || hasPermission('world:update') || hasPermission('room:update')")
				.group-title {{ $t('RoomsSidebar:admin-headline:text') }}
				.admin
					router-link.room(:to="{name: 'admin:users'}", v-if="hasPermission('world:users.list')") {{ $t('RoomsSidebar:admin-users:label') }}
					router-link.room(:to="{name: 'admin:rooms'}", v-if="hasPermission('room:update')") {{ $t('RoomsSidebar:admin-rooms:label') }}
					router-link.room(:to="{name: 'admin:config'}", v-if="hasPermission('world:update')") {{ $t('RoomsSidebar:admin-config:label') }}
		.profile(@click="showProfilePrompt = true")
			avatar(:user="user", :size="36")
			.display-name {{ user.profile.display_name }}
		transition(name="prompt")
			channel-browser(v-if="showChannelBrowser", @close="showChannelBrowser = false", @createChannel="showChannelBrowser = false, showChatCreationPrompt = true")
			create-stage-prompt(v-else-if="showStageCreationPrompt", @close="showStageCreationPrompt = false")
			create-chat-prompt(v-else-if="showChatCreationPrompt", @close="showChatCreationPrompt = false")
			profile-prompt(v-else-if="showProfilePrompt", @close="showProfilePrompt = false")
</template>
<script>
import { mapState, mapGetters } from 'vuex'
import theme from 'theme'
import Avatar from 'components/Avatar'
import ChannelBrowser from 'components/ChannelBrowser'
import CreateStagePrompt from 'components/CreateStagePrompt'
import CreateChatPrompt from 'components/CreateChatPrompt'
import ProfilePrompt from 'components/ProfilePrompt'

export default {
	components: { Avatar, ChannelBrowser, CreateStagePrompt, CreateChatPrompt, ProfilePrompt },
	props: {
		show: Boolean
	},
	data () {
		return {
			theme,
			lastPointer: null,
			pointerMovementX: 0,
			snapBack: false,
			showChannelBrowser: false,
			showStageCreationPrompt: false,
			showChatCreationPrompt: false,
			showProfilePrompt: false
		}
	},
	computed: {
		...mapState(['user', 'world', 'rooms']),
		...mapState('chat', ['joinedChannels']),
<<<<<<< HEAD
		...mapGetters(['flatSchedule', 'sessionsScheduledNow', 'hasPermission']),
=======
		...mapState('exhibition', ['staffedExhibitions']),
>>>>>>> aa80bfa2
		...mapGetters('chat', ['hasUnreadMessages']),
		style () {
			if (this.pointerMovementX === 0) return
			return {
				transform: `translateX(${this.pointerMovementX}px)`
			}
		},
		roomsByType () {
			const rooms = {
				page: [],
				stage: [],
				textChat: [],
				videoChat: []
			}
			for (const room of this.rooms) {
				if (room.modules.length === 1 && room.modules[0].type === 'chat.native') {
					if (!this.joinedChannels.some(channel => channel.id === room.modules[0].channel_id)) continue
					rooms.textChat.push(room)
				} else if (room.modules.length === 1 && room.modules[0].type === 'call.bigbluebutton') {
					rooms.videoChat.push(room)
				} else if (room.modules.some(module => module.type === 'livestream.native')) {
					let session
					if (room.schedule_data) {
						session = this.flatSchedule?.sessions.find(session => session.id === room.schedule_data.session)
					}
					if (!session) {
						session = this.sessionsScheduledNow?.find(session => session.room === room)
					}
					rooms.stage.push({
						room,
						session
					})
				} else {
					rooms.page.push(room)
				}
			}
			return rooms
		},
		directMessageChannels () {
			return this.joinedChannels?.filter(channel => channel.members).map(channel => ({id: channel.id, user: channel.members.find(member => member.id !== this.user.id)}))
		}
	},
	methods: {
		onPointerdown (event) {
			if (this.$mq.above.m) return
			this.lastPointer = event.pointerId
		},
		onPointermove (event) {
			if (this.$mq.above.m || this.lastPointer !== event.pointerId) return
			this.pointerMovementX += event.movementX / window.devicePixelRatio // because apparently the browser does not do this
			if (this.pointerMovementX > 0) {
				this.pointerMovementX = 0
			}
		},
		async onPointerup (event) {
			if (this.$mq.above.m || this.lastPointer !== event.pointerId) return
			this.lastPointer = null
			if (this.pointerMovementX < -80) {
				this.$emit('close')
			}
			this.pointerMovementX = 0
			// TODO not the cleanest, control transition completely ourselves
			this.snapBack = true
			await this.$nextTick()
			this.snapBack = false
		},
		onPointercancel (event) {
			this.lastPointer = null
			this.pointerMovementX = 0
		}
	}
}
</script>
<style lang="stylus">
.c-rooms-sidebar
	background-color: var(--clr-sidebar)
	display: flex
	flex-direction: column
	min-height: 0
	max-height: var(--vh100)
	.logo
		font-size: 18px
		text-align: center
		margin: 0 16px
		height: 56px
		img
			height: 100%
			max-width: 100%
			object-fit: contain
		&.fit-to-width
			height: auto
	#btn-close-sidebar
		margin: 8px
		icon-button-style(color: var(--clr-sidebar-text-primary), style: clear)
	> .c-scrollbars
		flex: auto
		.scroll-content
			flex: auto
			color: var(--clr-sidebar-text-primary)
		.scrollbar-rail-y
			.scrollbar-thumb
				background-color: var(--clr-sidebar-text-secondary)
	.global-links
		display: flex
		flex-direction: column
		> *
			flex: none
			height: 36px
			line-height: 36px
			padding: 0 24px
			color: var(--clr-sidebar-text-secondary)
			&:hover
				background-color: rgba(255, 255, 255, .3)
				color: var(--clr-sidebar-text-primary)
			&.router-link-exact-active
				background-color: rgba(255, 255, 255, .4)
				color: var(--clr-sidebar-text-primary)
	.group-title
		flex: none
		color: var(--clr-sidebar-text-secondary)
		margin: 16px 8px 0 16px
		height: 28px
		font-weight: 600
		font-size: 12px
		display: flex
		justify-content: space-between
		align-items: center
		.bunt-icon-button
			margin: -4px 0
			icon-button-style(color: var(--clr-sidebar-text-primary), style: clear)
	.stages, .chats, .direct-messages, .admin
		flex: none
		display: flex
		flex-direction: column
		> *
			flex: none
			height: 36px
			line-height: 36px
			padding: 0 24px
			color: var(--clr-sidebar-text-secondary)
			display: flex
			position: relative
			&:hover
				background-color: rgba(255, 255, 255, .3)
				color: var(--clr-sidebar-text-primary)
			&.router-link-exact-active
				background-color: rgba(255, 255, 255, .4)
				color: var(--clr-sidebar-text-primary)
			&.router-link-active::before
				color: var(--clr-sidebar-text-secondary)
			&::before
				font-family: "Material Design Icons"
				font-size: 18px
				line-height: 34px
				color: var(--clr-sidebar-text-disabled)
				margin-right: 4px
			&.unread
				color: var(--clr-sidebar-text-primary)
				font-weight: 500
				&::after
					content: ''
					position: absolute
					background-color: var(--clr-sidebar-text-primary)
					left: 10px
					top: 15px
					height: 6px
					width: @height
					border-radius: 50%
			.name
				ellipsis()
		.stage
			&.session
				height: 48px
				padding: 0 4px 0 16px
				display: flex
				align-items: center
				&::after
					content: 'soon'
					display: block
					position: absolute
					left: 4px
					top: 2px
					color: $clr-primary-text-dark
					background-color: $clr-blue-grey-500
					border-radius: 4px
					line-height: 18px
					padding: 0 4px
				&.live::after
					content: 'live'
					background-color: $clr-danger
				img
					flex: none
					height: 36px
					width: @height
					border-radius: 50%
					margin-right: 4px
				.info
					flex: auto
					display: flex
					flex-direction: column
					width: calc(100% - 40px)
					justify-content: center
				.title
					ellipsis()
					line-height: 24px
				.subtitle
					display: flex
					justify-content: space-between
					line-height: 24px
					color: $clr-disabled-text-dark
					.room
						display: flex
						line-height: 24px
						margin-right: 4px
						&::before
							content: '\F050D'
							font-family: "Material Design Icons"
							font-size: 18px
							line-height: 24px
							color: var(--clr-sidebar-text-disabled)
							margin-right: 4px
				.speakers
					ellipsis()
			&:not(.session)
				&::before
					content: '\F050D'
		.text-chat
			&::before
				content: '\F0423'
		.video-chat
			&::before
				content: '\F05A0'
		.direct-message
			padding-right: 8px
			display: flex
			justify-content: space-between
			.bunt-icon-button
				icon-button-style(color: var(--clr-sidebar-text-primary), style: clear)
			&:not(:hover) .bunt-icon-button
				display: none
	.buffer
		flex: auto
	.profile
		display: flex
		padding: 8px
		align-items: center
		cursor: pointer
		color: var(--clr-sidebar-text-primary)
		&:hover
			background-color: rgba(255, 255, 255, 0.3)
		.c-avatar
			background-color: $clr-white
			border-radius: 50%
			padding: 4px
		.display-name
			font-weight: 600
			font-size: 18px
			margin-left: 8px
	+below('l')
		position: fixed
		left: 0
		top: 0
		z-index: 1000
		width: var(--sidebar-width)
		height: var(--vh100)
		touch-action: pan-y
		> .c-scrollbars .scroll-content
			touch-action: pan-y
		&.sidebar-enter-active, &.sidebar-leave-active
			transition: transform .2s
		&.sidebar-enter, &.sidebar-leave-to
			transform: translateX(calc(-1 * var(--sidebar-width)))
</style><|MERGE_RESOLUTION|>--- conflicted
+++ resolved
@@ -89,11 +89,8 @@
 	computed: {
 		...mapState(['user', 'world', 'rooms']),
 		...mapState('chat', ['joinedChannels']),
-<<<<<<< HEAD
+		...mapState('exhibition', ['staffedExhibitions']),
 		...mapGetters(['flatSchedule', 'sessionsScheduledNow', 'hasPermission']),
-=======
-		...mapState('exhibition', ['staffedExhibitions']),
->>>>>>> aa80bfa2
 		...mapGetters('chat', ['hasUnreadMessages']),
 		style () {
 			if (this.pointerMovementX === 0) return
