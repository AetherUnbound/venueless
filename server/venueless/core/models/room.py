--- conflicted
+++ resolved
@@ -85,11 +85,8 @@
     sorting_priority = models.IntegerField(default=0)
     import_id = models.CharField(max_length=100, null=True, blank=True)
     pretalx_id = models.IntegerField(default=0)
-<<<<<<< HEAD
     schedule_data = JSONField(null=True, blank=True)
-=======
     force_join = models.BooleanField(default=False)
->>>>>>> aa80bfa2
 
     objects = RoomQuerySet.as_manager()
 
