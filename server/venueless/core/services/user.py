--- conflicted
+++ resolved
@@ -1,11 +1,8 @@
 from collections import namedtuple
 
 from channels.db import database_sync_to_async
-<<<<<<< HEAD
+from channels.layers import get_channel_layer
 from django.core.paginator import InvalidPage, Paginator
-=======
-from channels.layers import get_channel_layer
->>>>>>> 4ec43df1
 from django.db.transaction import atomic
 
 from ...live.channels import GROUP_USER
@@ -233,7 +230,6 @@
     return True
 
 
-<<<<<<< HEAD
 @database_sync_to_async
 def list_users(world_id, page, page_size, search_term) -> list:
     qs = User.objects.filter(world_id=world_id)
@@ -245,7 +241,8 @@
         return [dict(id=str(u["id"]), profile=u["profile"],) for u in p.object_list]
     except InvalidPage:
         return []
-=======
+
+
 async def user_broadcast(event_type, data, user_id, socket_id):
     await get_channel_layer().group_send(
         GROUP_USER.format(id=user_id),
@@ -255,5 +252,4 @@
             "data": data,
             "socket": socket_id,
         },
-    )
->>>>>>> 4ec43df1
+    )