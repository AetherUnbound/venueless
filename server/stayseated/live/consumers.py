from channels.generic.websocket import AsyncJsonWebsocketConsumer

from stayseated.live.exceptions import ConsumerException

from ..core.services.world import get_world_config
from .modules.auth import AuthModule
from .modules.bbb import BBBModule
from .modules.chat import ChatModule


class MainConsumer(AsyncJsonWebsocketConsumer):
    async def connect(self):
        self.content = {}
        self.components = {"chat": ChatModule(), "user": AuthModule()}
        await self.accept()
        world_config = await get_world_config(
            self.scope["url_route"]["kwargs"]["world"]
        )
        if world_config is None:
            await self.send_error("world.unknown_world", close=True)
            return

    async def disconnect(self, close_code):
        for c in self.components.values():
            if hasattr(c, "dispatch_disconnect"):
                await c.dispatch_disconnect(self, close_code)

    @property
    def user(self):
        return self.scope.get("session", {}).get("user", {})

    @user.setter
    def user(self, value):
        self.scope["session"]["user"] = value

    # Receive message from WebSocket
    async def receive_json(self, content, **kargs):
        self.content = content
        if content[0] == "ping":
            await self.send_json(["pong", content[1]])
            return
        if "user" not in self.scope and "user" not in self.scope.get("session", {}):
            if self.content[0] == "authenticate":
                await self.components["user"].dispatch_command(self, content)
            else:
                await self.send_error("protocol.unauthenticated")
            return
<<<<<<< HEAD
=======
        components = {"chat": ChatModule, "user": AuthModule, "bbb": BBBModule}
>>>>>>> f7153a66
        namespace = content[0].split(".")[0]
        component = self.components.get(namespace)
        if component:
            try:
                await component.dispatch_command(self, content)
            except ConsumerException as e:
                await self.send_error(e.code, e.message)
        else:
            await self.send_error("protocol.unknown_command")

    async def dispatch(self, message):
        if message["type"].startswith("chat."):
            await self.components["chat"].dispatch_event(self, message)
        else:
            await super().dispatch(message)

    def build_response(self, status, data):
        if data is None:
            data = {}
        response = [status]
        if len(self.content) == 3:
            response.append(self.content[1])
        response.append(data)
        return response

    async def send_error(self, code, message=None, close=False):
        data = {"code": code}
        if message:
            data["message"] = message
        await self.send_json(self.build_response("error", data), close=close)

    async def send_success(self, data=None, close=False):
        await self.send_json(self.build_response("success", data), close=close)<|MERGE_RESOLUTION|>--- conflicted
+++ resolved
@@ -11,7 +11,7 @@
 class MainConsumer(AsyncJsonWebsocketConsumer):
     async def connect(self):
         self.content = {}
-        self.components = {"chat": ChatModule(), "user": AuthModule()}
+        self.components = {"chat": ChatModule, "user": AuthModule, "bbb": BBBModule}
         await self.accept()
         world_config = await get_world_config(
             self.scope["url_route"]["kwargs"]["world"]
@@ -45,10 +45,6 @@
             else:
                 await self.send_error("protocol.unauthenticated")
             return
-<<<<<<< HEAD
-=======
-        components = {"chat": ChatModule, "user": AuthModule, "bbb": BBBModule}
->>>>>>> f7153a66
         namespace = content[0].split(".")[0]
         component = self.components.get(namespace)
         if component:
